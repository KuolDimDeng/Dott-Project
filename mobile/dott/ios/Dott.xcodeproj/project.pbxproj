--- conflicted
+++ resolved
@@ -12,8 +12,8 @@
 		13B07FBF1A68108700A75B9A /* Images.xcassets in Resources */ = {isa = PBXBuildFile; fileRef = 13B07FB51A68108700A75B9A /* Images.xcassets */; };
 		13B07FC11A68108700A75B9A /* main.m in Sources */ = {isa = PBXBuildFile; fileRef = 13B07FB71A68108700A75B9A /* main.m */; };
 		3E461D99554A48A4959DE609 /* SplashScreen.storyboard in Resources */ = {isa = PBXBuildFile; fileRef = AA286B85B6C04FC6940260E9 /* SplashScreen.storyboard */; };
-		5C68383B70AB4061393734D3 /* libPods-dott.a in Frameworks */ = {isa = PBXBuildFile; fileRef = 6E7D72998C222BEFE526D797 /* libPods-dott.a */; };
 		7DDB6D5F98167CDE603ACE42 /* PrivacyInfo.xcprivacy in Resources */ = {isa = PBXBuildFile; fileRef = 92E27FA679F69266C251B3C2 /* PrivacyInfo.xcprivacy */; };
+		96905EF65AED1B983A6B3ABC /* libPods-dott.a in Frameworks */ = {isa = PBXBuildFile; fileRef = 58EEBF8E8E6FB1BC6CAF49B5 /* libPods-dott.a */; };
 		B18059E884C0ABDD17F3DC3D /* ExpoModulesProvider.swift in Sources */ = {isa = PBXBuildFile; fileRef = FAC715A2D49A985799AEE119 /* ExpoModulesProvider.swift */; };
 		BB2F792D24A3F905000567C9 /* Expo.plist in Resources */ = {isa = PBXBuildFile; fileRef = BB2F792C24A3F905000567C9 /* Expo.plist */; };
 /* End PBXBuildFile section */
@@ -25,18 +25,11 @@
 		13B07FB51A68108700A75B9A /* Images.xcassets */ = {isa = PBXFileReference; lastKnownFileType = folder.assetcatalog; name = Images.xcassets; path = dott/Images.xcassets; sourceTree = "<group>"; };
 		13B07FB61A68108700A75B9A /* Info.plist */ = {isa = PBXFileReference; fileEncoding = 4; lastKnownFileType = text.plist.xml; name = Info.plist; path = dott/Info.plist; sourceTree = "<group>"; };
 		13B07FB71A68108700A75B9A /* main.m */ = {isa = PBXFileReference; fileEncoding = 4; lastKnownFileType = sourcecode.c.objc; name = main.m; path = dott/main.m; sourceTree = "<group>"; };
-		2052AD1A65A61C2297A8F04A /* Pods-dott.debug.xcconfig */ = {isa = PBXFileReference; includeInIndex = 1; lastKnownFileType = text.xcconfig; name = "Pods-dott.debug.xcconfig"; path = "Target Support Files/Pods-dott/Pods-dott.debug.xcconfig"; sourceTree = "<group>"; };
 		346723AF8CC64318B2B0D5DB /* noop-file.swift */ = {isa = PBXFileReference; explicitFileType = undefined; fileEncoding = 4; includeInIndex = 0; lastKnownFileType = sourcecode.swift; name = "noop-file.swift"; path = "dott/noop-file.swift"; sourceTree = "<group>"; };
-<<<<<<< HEAD
-		4DA9E3736C42D48E5EE1402C /* Pods-dott.release.xcconfig */ = {isa = PBXFileReference; includeInIndex = 1; lastKnownFileType = text.xcconfig; name = "Pods-dott.release.xcconfig"; path = "Target Support Files/Pods-dott/Pods-dott.release.xcconfig"; sourceTree = "<group>"; };
-		6E7D72998C222BEFE526D797 /* libPods-dott.a */ = {isa = PBXFileReference; explicitFileType = archive.ar; includeInIndex = 0; path = "libPods-dott.a"; sourceTree = BUILT_PRODUCTS_DIR; };
-		92E27FA679F69266C251B3C2 /* PrivacyInfo.xcprivacy */ = {isa = PBXFileReference; includeInIndex = 1; name = PrivacyInfo.xcprivacy; path = dott/PrivacyInfo.xcprivacy; sourceTree = "<group>"; };
-=======
 		58EEBF8E8E6FB1BC6CAF49B5 /* libPods-dott.a */ = {isa = PBXFileReference; explicitFileType = archive.ar; includeInIndex = 0; path = "libPods-dott.a"; sourceTree = BUILT_PRODUCTS_DIR; };
 		6C2E3173556A471DD304B334 /* Pods-dott.debug.xcconfig */ = {isa = PBXFileReference; includeInIndex = 1; lastKnownFileType = text.xcconfig; name = "Pods-dott.debug.xcconfig"; path = "Target Support Files/Pods-dott/Pods-dott.debug.xcconfig"; sourceTree = "<group>"; };
 		7A4D352CD337FB3A3BF06240 /* Pods-dott.release.xcconfig */ = {isa = PBXFileReference; includeInIndex = 1; lastKnownFileType = text.xcconfig; name = "Pods-dott.release.xcconfig"; path = "Target Support Files/Pods-dott/Pods-dott.release.xcconfig"; sourceTree = "<group>"; };
 		92E27FA679F69266C251B3C2 /* PrivacyInfo.xcprivacy */ = {isa = PBXFileReference; includeInIndex = 1; lastKnownFileType = text.xml; name = PrivacyInfo.xcprivacy; path = dott/PrivacyInfo.xcprivacy; sourceTree = "<group>"; };
->>>>>>> 47ea2a80
 		AA286B85B6C04FC6940260E9 /* SplashScreen.storyboard */ = {isa = PBXFileReference; fileEncoding = 4; lastKnownFileType = file.storyboard; name = SplashScreen.storyboard; path = dott/SplashScreen.storyboard; sourceTree = "<group>"; };
 		BB2F792C24A3F905000567C9 /* Expo.plist */ = {isa = PBXFileReference; fileEncoding = 4; lastKnownFileType = text.plist.xml; path = Expo.plist; sourceTree = "<group>"; };
 		ED297162215061F000B7C4FE /* JavaScriptCore.framework */ = {isa = PBXFileReference; lastKnownFileType = wrapper.framework; name = JavaScriptCore.framework; path = System/Library/Frameworks/JavaScriptCore.framework; sourceTree = SDKROOT; };
@@ -49,7 +42,7 @@
 			isa = PBXFrameworksBuildPhase;
 			buildActionMask = 2147483647;
 			files = (
-				5C68383B70AB4061393734D3 /* libPods-dott.a in Frameworks */,
+				96905EF65AED1B983A6B3ABC /* libPods-dott.a in Frameworks */,
 			);
 			runOnlyForDeploymentPostprocessing = 0;
 		};
@@ -77,7 +70,7 @@
 			isa = PBXGroup;
 			children = (
 				ED297162215061F000B7C4FE /* JavaScriptCore.framework */,
-				6E7D72998C222BEFE526D797 /* libPods-dott.a */,
+				58EEBF8E8E6FB1BC6CAF49B5 /* libPods-dott.a */,
 			);
 			name = Frameworks;
 			sourceTree = "<group>";
@@ -132,8 +125,8 @@
 		D65327D7A22EEC0BE12398D9 /* Pods */ = {
 			isa = PBXGroup;
 			children = (
-				2052AD1A65A61C2297A8F04A /* Pods-dott.debug.xcconfig */,
-				4DA9E3736C42D48E5EE1402C /* Pods-dott.release.xcconfig */,
+				6C2E3173556A471DD304B334 /* Pods-dott.debug.xcconfig */,
+				7A4D352CD337FB3A3BF06240 /* Pods-dott.release.xcconfig */,
 			);
 			path = Pods;
 			sourceTree = "<group>";
@@ -153,13 +146,13 @@
 			isa = PBXNativeTarget;
 			buildConfigurationList = 13B07F931A680F5B00A75B9A /* Build configuration list for PBXNativeTarget "dott" */;
 			buildPhases = (
-				F433CFFCC8262C7BD4EFCA16 /* [CP] Check Pods Manifest.lock */,
+				08A4A3CD28434E44B6B9DE2E /* [CP] Check Pods Manifest.lock */,
 				590CB5672230BEAB6C77C9DF /* [Expo] Configure project */,
 				13B07F871A680F5B00A75B9A /* Sources */,
 				13B07F8C1A680F5B00A75B9A /* Frameworks */,
 				13B07F8E1A680F5B00A75B9A /* Resources */,
 				00DD1BFF1BD5951E006B06BC /* Bundle React Native code and images */,
-				7EDA0699B80C921BCA185835 /* [CP] Copy Pods Resources */,
+				800E24972A6A228C8D4807E9 /* [CP] Copy Pods Resources */,
 			);
 			buildRules = (
 			);
@@ -183,7 +176,7 @@
 					};
 				};
 			};
-			buildConfigurationList = 83CBB9FA1A601CBA00E9B192 /* Build configuration list for PBXProject "Dott" */;
+			buildConfigurationList = 83CBB9FA1A601CBA00E9B192 /* Build configuration list for PBXProject "dott" */;
 			compatibilityVersion = "Xcode 3.2";
 			developmentRegion = en;
 			hasScannedForEncodings = 0;
@@ -231,6 +224,28 @@
 			shellPath = /bin/sh;
 			shellScript = "if [[ -f \"$PODS_ROOT/../.xcode.env\" ]]; then\n  source \"$PODS_ROOT/../.xcode.env\"\nfi\nif [[ -f \"$PODS_ROOT/../.xcode.env.local\" ]]; then\n  source \"$PODS_ROOT/../.xcode.env.local\"\nfi\n\n# The project root by default is one level up from the ios directory\nexport PROJECT_ROOT=\"$PROJECT_DIR\"/..\n\nif [[ \"$CONFIGURATION\" = *Debug* ]]; then\n  export SKIP_BUNDLING=1\nfi\nif [[ -z \"$ENTRY_FILE\" ]]; then\n  # Set the entry JS file using the bundler's entry resolution.\n  export ENTRY_FILE=\"$(\"$NODE_BINARY\" -e \"require('expo/scripts/resolveAppEntry')\" \"$PROJECT_ROOT\" ios absolute | tail -n 1)\"\nfi\n\nif [[ -z \"$CLI_PATH\" ]]; then\n  # Use Expo CLI\n  export CLI_PATH=\"$(\"$NODE_BINARY\" --print \"require.resolve('@expo/cli', { paths: [require.resolve('expo/package.json')] })\")\"\nfi\nif [[ -z \"$BUNDLE_COMMAND\" ]]; then\n  # Default Expo CLI command for bundling\n  export BUNDLE_COMMAND=\"export:embed\"\nfi\n\n# Source .xcode.env.updates if it exists to allow\n# SKIP_BUNDLING to be unset if needed\nif [[ -f \"$PODS_ROOT/../.xcode.env.updates\" ]]; then\n  source \"$PODS_ROOT/../.xcode.env.updates\"\nfi\n# Source local changes to allow overrides\n# if needed\nif [[ -f \"$PODS_ROOT/../.xcode.env.local\" ]]; then\n  source \"$PODS_ROOT/../.xcode.env.local\"\nfi\n\n`\"$NODE_BINARY\" --print \"require('path').dirname(require.resolve('react-native/package.json')) + '/scripts/react-native-xcode.sh'\"`\n\n";
 		};
+		08A4A3CD28434E44B6B9DE2E /* [CP] Check Pods Manifest.lock */ = {
+			isa = PBXShellScriptBuildPhase;
+			buildActionMask = 2147483647;
+			files = (
+			);
+			inputFileListPaths = (
+			);
+			inputPaths = (
+				"${PODS_PODFILE_DIR_PATH}/Podfile.lock",
+				"${PODS_ROOT}/Manifest.lock",
+			);
+			name = "[CP] Check Pods Manifest.lock";
+			outputFileListPaths = (
+			);
+			outputPaths = (
+				"$(DERIVED_FILE_DIR)/Pods-dott-checkManifestLockResult.txt",
+			);
+			runOnlyForDeploymentPostprocessing = 0;
+			shellPath = /bin/sh;
+			shellScript = "diff \"${PODS_PODFILE_DIR_PATH}/Podfile.lock\" \"${PODS_ROOT}/Manifest.lock\" > /dev/null\nif [ $? != 0 ] ; then\n    # print error to STDERR\n    echo \"error: The sandbox is not in sync with the Podfile.lock. Run 'pod install' or update your CocoaPods installation.\" >&2\n    exit 1\nfi\n# This output is used by Xcode 'outputs' to avoid re-running this script phase.\necho \"SUCCESS\" > \"${SCRIPT_OUTPUT_FILE_0}\"\n";
+			showEnvVarsInLog = 0;
+		};
 		590CB5672230BEAB6C77C9DF /* [Expo] Configure project */ = {
 			isa = PBXShellScriptBuildPhase;
 			alwaysOutOfDate = 1;
@@ -250,7 +265,7 @@
 			shellPath = /bin/sh;
 			shellScript = "# This script configures Expo modules and generates the modules provider file.\nbash -l -c \"./Pods/Target\\ Support\\ Files/Pods-dott/expo-configure-project.sh\"\n";
 		};
-		7EDA0699B80C921BCA185835 /* [CP] Copy Pods Resources */ = {
+		800E24972A6A228C8D4807E9 /* [CP] Copy Pods Resources */ = {
 			isa = PBXShellScriptBuildPhase;
 			buildActionMask = 2147483647;
 			files = (
@@ -263,8 +278,6 @@
 				"${PODS_CONFIGURATION_BUILD_DIR}/ExpoSystemUI/ExpoSystemUI_privacy.bundle",
 				"${PODS_CONFIGURATION_BUILD_DIR}/RNCAsyncStorage/RNCAsyncStorage_resources.bundle",
 				"${PODS_CONFIGURATION_BUILD_DIR}/React-Core/RCTI18nStrings.bundle",
-				"${PODS_CONFIGURATION_BUILD_DIR}/expo-dev-launcher/EXDevLauncher.bundle",
-				"${PODS_CONFIGURATION_BUILD_DIR}/expo-dev-menu/EXDevMenu.bundle",
 			);
 			name = "[CP] Copy Pods Resources";
 			outputPaths = (
@@ -274,34 +287,10 @@
 				"${TARGET_BUILD_DIR}/${UNLOCALIZED_RESOURCES_FOLDER_PATH}/ExpoSystemUI_privacy.bundle",
 				"${TARGET_BUILD_DIR}/${UNLOCALIZED_RESOURCES_FOLDER_PATH}/RNCAsyncStorage_resources.bundle",
 				"${TARGET_BUILD_DIR}/${UNLOCALIZED_RESOURCES_FOLDER_PATH}/RCTI18nStrings.bundle",
-				"${TARGET_BUILD_DIR}/${UNLOCALIZED_RESOURCES_FOLDER_PATH}/EXDevLauncher.bundle",
-				"${TARGET_BUILD_DIR}/${UNLOCALIZED_RESOURCES_FOLDER_PATH}/EXDevMenu.bundle",
 			);
 			runOnlyForDeploymentPostprocessing = 0;
 			shellPath = /bin/sh;
 			shellScript = "\"${PODS_ROOT}/Target Support Files/Pods-dott/Pods-dott-resources.sh\"\n";
-			showEnvVarsInLog = 0;
-		};
-		F433CFFCC8262C7BD4EFCA16 /* [CP] Check Pods Manifest.lock */ = {
-			isa = PBXShellScriptBuildPhase;
-			buildActionMask = 2147483647;
-			files = (
-			);
-			inputFileListPaths = (
-			);
-			inputPaths = (
-				"${PODS_PODFILE_DIR_PATH}/Podfile.lock",
-				"${PODS_ROOT}/Manifest.lock",
-			);
-			name = "[CP] Check Pods Manifest.lock";
-			outputFileListPaths = (
-			);
-			outputPaths = (
-				"$(DERIVED_FILE_DIR)/Pods-dott-checkManifestLockResult.txt",
-			);
-			runOnlyForDeploymentPostprocessing = 0;
-			shellPath = /bin/sh;
-			shellScript = "diff \"${PODS_PODFILE_DIR_PATH}/Podfile.lock\" \"${PODS_ROOT}/Manifest.lock\" > /dev/null\nif [ $? != 0 ] ; then\n    # print error to STDERR\n    echo \"error: The sandbox is not in sync with the Podfile.lock. Run 'pod install' or update your CocoaPods installation.\" >&2\n    exit 1\nfi\n# This output is used by Xcode 'outputs' to avoid re-running this script phase.\necho \"SUCCESS\" > \"${SCRIPT_OUTPUT_FILE_0}\"\n";
 			showEnvVarsInLog = 0;
 		};
 /* End PBXShellScriptBuildPhase section */
@@ -323,7 +312,7 @@
 /* Begin XCBuildConfiguration section */
 		13B07F941A680F5B00A75B9A /* Debug */ = {
 			isa = XCBuildConfiguration;
-			baseConfigurationReference = 2052AD1A65A61C2297A8F04A /* Pods-dott.debug.xcconfig */;
+			baseConfigurationReference = 6C2E3173556A471DD304B334 /* Pods-dott.debug.xcconfig */;
 			buildSettings = {
 				ASSETCATALOG_COMPILER_APPICON_NAME = AppIcon;
 				CLANG_ENABLE_MODULES = YES;
@@ -360,7 +349,7 @@
 		};
 		13B07F951A680F5B00A75B9A /* Release */ = {
 			isa = XCBuildConfiguration;
-			baseConfigurationReference = 4DA9E3736C42D48E5EE1402C /* Pods-dott.release.xcconfig */;
+			baseConfigurationReference = 7A4D352CD337FB3A3BF06240 /* Pods-dott.release.xcconfig */;
 			buildSettings = {
 				ASSETCATALOG_COMPILER_APPICON_NAME = AppIcon;
 				CLANG_ENABLE_MODULES = YES;
@@ -526,7 +515,7 @@
 			defaultConfigurationIsVisible = 0;
 			defaultConfigurationName = Release;
 		};
-		83CBB9FA1A601CBA00E9B192 /* Build configuration list for PBXProject "Dott" */ = {
+		83CBB9FA1A601CBA00E9B192 /* Build configuration list for PBXProject "dott" */ = {
 			isa = XCConfigurationList;
 			buildConfigurations = (
 				83CBBA201A601CBA00E9B192 /* Debug */,
