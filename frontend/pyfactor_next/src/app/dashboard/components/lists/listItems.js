--- conflicted
+++ resolved
@@ -3080,10 +3080,7 @@
               
               // For Banking menu, navigate to the overview page
               if (item.label === t('mainMenu.banking')) {
-<<<<<<< HEAD
-=======
                 console.log('[MainMenu] Banking clicked - navigating to overview');
->>>>>>> baa5a9e9
                 const navigationKey = `nav-${Date.now()}`;
                 const payload = { 
                   item: 'banking-overview', 
@@ -3098,10 +3095,7 @@
               
               // For HR menu, navigate to the overview page
               if (item.label === t('mainMenu.hr')) {
-<<<<<<< HEAD
-=======
                 console.log('[MainMenu] HR clicked - navigating to overview');
->>>>>>> baa5a9e9
                 const navigationKey = `nav-${Date.now()}`;
                 const payload = { 
                   item: 'hr-overview', 
@@ -3116,10 +3110,7 @@
               
               // For Payroll menu, navigate to the overview page
               if (item.label === t('mainMenu.payroll')) {
-<<<<<<< HEAD
-=======
                 console.log('[MainMenu] Payroll clicked - navigating to overview');
->>>>>>> baa5a9e9
                 const navigationKey = `nav-${Date.now()}`;
                 const payload = { 
                   item: 'payroll-overview', 
@@ -3134,10 +3125,7 @@
               
               // For Taxes menu, navigate to the overview page
               if (item.label === t('mainMenu.taxes')) {
-<<<<<<< HEAD
-=======
                 console.log('[MainMenu] Taxes clicked - navigating to overview');
->>>>>>> baa5a9e9
                 const navigationKey = `nav-${Date.now()}`;
                 const payload = { 
                   item: 'taxes-overview', 
@@ -3149,12 +3137,9 @@
                 window.dispatchEvent(new CustomEvent('menuNavigation', { detail: payload }));
                 window.dispatchEvent(new CustomEvent('navigationChange', { detail: payload }));
               }
-<<<<<<< HEAD
-=======
               
               // Debug: Log which menu was clicked
               console.log('[MainMenu] Menu clicked:', item.label, 'Has subItems:', !!item.subItems);
->>>>>>> baa5a9e9
             } else if (item.onClick) {
               item.onClick(e);
             }
