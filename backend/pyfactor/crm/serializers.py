from rest_framework import serializers
from .models import (
    Customer, Contact, Lead, Opportunity, 
    Deal, Activity, Campaign, CampaignMember
)

class CustomerSerializer(serializers.ModelSerializer):
    name = serializers.SerializerMethodField()
    
    class Meta:
        model = Customer
        fields = '__all__'
        read_only_fields = ('id', 'account_number', 'created_at', 'updated_at', 'tenant_id')
    
    def get_name(self, obj):
        # Return business name if available, otherwise combine first and last name
        if obj.business_name:
            return obj.business_name
        elif obj.first_name or obj.last_name:
            return f"{obj.first_name or ''} {obj.last_name or ''}".strip()
        elif obj.email:
            return obj.email
        else:
            return f"Customer #{obj.account_number}"

class CustomerDetailSerializer(CustomerSerializer):
    """Detailed serializer for single customer view"""
    class Meta(CustomerSerializer.Meta):
        model = Customer
        fields = '__all__'
<<<<<<< HEAD
        read_only_fields = ('id', 'account_number', 'created_at', 'updated_at')
=======
        read_only_fields = ('id', 'account_number', 'created_at', 'updated_at', 'tenant_id')
>>>>>>> 5283c63b

class ContactSerializer(serializers.ModelSerializer):
    customer_name = serializers.SerializerMethodField()
    
    class Meta:
        model = Contact
        fields = '__all__'
        read_only_fields = ('id', 'created_at', 'updated_at', 'tenant_id')
    
    def get_customer_name(self, obj):
        return obj.customer.business_name if obj.customer else None

class LeadSerializer(serializers.ModelSerializer):
    assigned_to_name = serializers.SerializerMethodField()
    
    class Meta:
        model = Lead
        fields = '__all__'
        read_only_fields = ('id', 'created_at', 'updated_at', 'tenant_id')
    
    def get_assigned_to_name(self, obj):
        return f"{obj.assigned_to.first_name} {obj.assigned_to.last_name}" if obj.assigned_to else None

class OpportunitySerializer(serializers.ModelSerializer):
    customer_name = serializers.SerializerMethodField()
    assigned_to_name = serializers.SerializerMethodField()
    
    class Meta:
        model = Opportunity
        fields = '__all__'
        read_only_fields = ('id', 'created_at', 'updated_at', 'tenant_id')
    
    def get_customer_name(self, obj):
        return obj.customer.business_name if obj.customer else None
    
    def get_assigned_to_name(self, obj):
        return f"{obj.assigned_to.first_name} {obj.assigned_to.last_name}" if obj.assigned_to else None

class DealSerializer(serializers.ModelSerializer):
    customer_name = serializers.SerializerMethodField()
    
    class Meta:
        model = Deal
        fields = '__all__'
        read_only_fields = ('id', 'created_at', 'updated_at', 'tenant_id')
    
    def get_customer_name(self, obj):
        return obj.customer.business_name if obj.customer else None

class ActivitySerializer(serializers.ModelSerializer):
    assigned_to_name = serializers.SerializerMethodField()
    related_to = serializers.SerializerMethodField()
    
    class Meta:
        model = Activity
        fields = '__all__'
        read_only_fields = ('id', 'created_at', 'updated_at', 'tenant_id')
    
    def get_assigned_to_name(self, obj):
        return f"{obj.assigned_to.first_name} {obj.assigned_to.last_name}" if obj.assigned_to else None
    
    def get_related_to(self, obj):
        if obj.customer:
            return {
                'type': 'customer',
                'id': str(obj.customer.id),
                'name': obj.customer.business_name
            }
        elif obj.lead:
            return {
                'type': 'lead',
                'id': str(obj.lead.id),
                'name': f"{obj.lead.first_name} {obj.lead.last_name}"
            }
        elif obj.opportunity:
            return {
                'type': 'opportunity',
                'id': str(obj.opportunity.id),
                'name': obj.opportunity.name
            }
        elif obj.deal:
            return {
                'type': 'deal',
                'id': str(obj.deal.id),
                'name': obj.deal.name
            }
        return None

class CampaignSerializer(serializers.ModelSerializer):
    member_count = serializers.SerializerMethodField()
    
    class Meta:
        model = Campaign
        fields = '__all__'
        read_only_fields = ('id', 'created_at', 'updated_at', 'tenant_id')
    
    def get_member_count(self, obj):
        return obj.members.count()

class CampaignMemberSerializer(serializers.ModelSerializer):
    campaign_name = serializers.SerializerMethodField()
    member_name = serializers.SerializerMethodField()
    member_type = serializers.SerializerMethodField()
    
    class Meta:
        model = CampaignMember
        fields = '__all__'
        read_only_fields = ('id', 'created_at', 'updated_at', 'tenant_id')
    
    def get_campaign_name(self, obj):
        return obj.campaign.name if obj.campaign else None
    
    def get_member_name(self, obj):
        if obj.customer:
            return obj.customer.business_name
        elif obj.lead:
            return f"{obj.lead.first_name} {obj.lead.last_name}"
        return None
    
    def get_member_type(self, obj):
        if obj.customer:
            return 'customer'
        elif obj.lead:
            return 'lead'
        return None

# Nested serializers for detailed views
class CustomerDetailSerializer(CustomerSerializer):
    contacts = ContactSerializer(many=True, read_only=True)
    opportunities = OpportunitySerializer(many=True, read_only=True)
    deals = DealSerializer(many=True, read_only=True)
    activities = ActivitySerializer(many=True, read_only=True)
    campaigns = CampaignMemberSerializer(many=True, read_only=True)
    
    class Meta(CustomerSerializer.Meta):
        fields = CustomerSerializer.Meta.fields

class LeadDetailSerializer(LeadSerializer):
    activities = ActivitySerializer(many=True, read_only=True)
    campaigns = CampaignMemberSerializer(many=True, read_only=True)
    
    class Meta(LeadSerializer.Meta):
        fields = LeadSerializer.Meta.fields

class OpportunityDetailSerializer(OpportunitySerializer):
    activities = ActivitySerializer(many=True, read_only=True)
    deal = DealSerializer(read_only=True)
    
    class Meta(OpportunitySerializer.Meta):
        fields = OpportunitySerializer.Meta.fields

class DealDetailSerializer(DealSerializer):
    activities = ActivitySerializer(many=True, read_only=True)
    opportunity = OpportunitySerializer(read_only=True)
    
    class Meta(DealSerializer.Meta):
        fields = DealSerializer.Meta.fields

class CampaignDetailSerializer(CampaignSerializer):
    members = CampaignMemberSerializer(many=True, read_only=True)
    
    class Meta(CampaignSerializer.Meta):
        fields = CampaignSerializer.Meta.fields<|MERGE_RESOLUTION|>--- conflicted
+++ resolved
@@ -28,11 +28,7 @@
     class Meta(CustomerSerializer.Meta):
         model = Customer
         fields = '__all__'
-<<<<<<< HEAD
-        read_only_fields = ('id', 'account_number', 'created_at', 'updated_at')
-=======
         read_only_fields = ('id', 'account_number', 'created_at', 'updated_at', 'tenant_id')
->>>>>>> 5283c63b
 
 class ContactSerializer(serializers.ModelSerializer):
     customer_name = serializers.SerializerMethodField()
