--- conflicted
+++ resolved
@@ -304,11 +304,7 @@
       "Bash(./scripts/copy-production-schema-to-staging.sh:*)",
       "Bash(./scripts/quick-staging-import.sh:*)",
       "Bash(./scripts/fix-staging-frontend-errors.sh:*)",
-<<<<<<< HEAD
-      "Bash(DJANGO_SETTINGS_MODULE=pyfactor.settings python3 /tmp/test_customer_creation.py)"
-=======
       "Bash(/tmp/test_api_simple.sh:*)"
->>>>>>> 5283c63b
     ],
     "deny": []
   }
